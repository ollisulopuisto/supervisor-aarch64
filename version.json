--- conflicted
+++ resolved
@@ -1,9 +1,5 @@
 {
-<<<<<<< HEAD
-    "hassio": "0.100",
-=======
     "hassio": "0.101",
->>>>>>> 6c8fcbfb
     "homeassistant": "0.67.0b1",
     "resinos": "1.3",
     "resinhup": "0.3",
