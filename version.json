{
<<<<<<< HEAD
    "hassio": "0.38",
=======
    "hassio": "0.39",
>>>>>>> f731c630
    "homeassistant": "0.48.1",
    "resinos": "0.8",
    "resinhup": "0.1",
    "generic": "0.3"
}<|MERGE_RESOLUTION|>--- conflicted
+++ resolved
@@ -1,9 +1,5 @@
 {
-<<<<<<< HEAD
-    "hassio": "0.38",
-=======
     "hassio": "0.39",
->>>>>>> f731c630
     "homeassistant": "0.48.1",
     "resinos": "0.8",
     "resinhup": "0.1",
