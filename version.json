{
<<<<<<< HEAD
    "hassio": "0.31",
=======
    "hassio": "0.32",
>>>>>>> 8d4dd7de
    "homeassistant": "0.45",
    "resinos": "0.8",
    "resinhup": "0.1",
    "generic": "0.3"
}<|MERGE_RESOLUTION|>--- conflicted
+++ resolved
@@ -1,9 +1,5 @@
 {
-<<<<<<< HEAD
-    "hassio": "0.31",
-=======
     "hassio": "0.32",
->>>>>>> 8d4dd7de
     "homeassistant": "0.45",
     "resinos": "0.8",
     "resinhup": "0.1",
