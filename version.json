{
<<<<<<< HEAD
    "hassio": "0.37",
=======
    "hassio": "0.38",
>>>>>>> ca303a62
    "homeassistant": "0.47.1",
    "resinos": "0.8",
    "resinhup": "0.1",
    "generic": "0.3"
}<|MERGE_RESOLUTION|>--- conflicted
+++ resolved
@@ -1,9 +1,5 @@
 {
-<<<<<<< HEAD
-    "hassio": "0.37",
-=======
     "hassio": "0.38",
->>>>>>> ca303a62
     "homeassistant": "0.47.1",
     "resinos": "0.8",
     "resinhup": "0.1",
